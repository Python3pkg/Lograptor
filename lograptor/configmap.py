--- conflicted
+++ resolved
@@ -77,20 +77,9 @@
                 msg = "Configuration file {0} not found!".format(cfgfile)
                 raise OptionError('cfgfile', msg)
             self.parser.read(cfgfile)
-<<<<<<< HEAD
-        except configparser.ParsingError as err:
-            logger.error(err)
-            raise FormatError('Could not parse config file "{0}": {1}'
-                              .format(cfgfile, err))
-        except configparser.DuplicateOptionError as err:
-            logger.error(err)
-            raise FormatError('Duplicate option in config file "{0}": {1}'
-                              .format(cfgfile, err))
-=======
         except configparser.ParsingError:
             raise FormatError('Could not parse configuration file {0}'
                               .format(self.data['cfgfile']))
->>>>>>> e5ffe5a1
 
         # Read configuration from file
         logger.debug('Reading other entries from configuration file')
@@ -145,13 +134,6 @@
         for opt in self.data:
             if isinstance(self.data[opt], str):
                 self.data[opt] = self._interpolate(self.data[opt])
-<<<<<<< HEAD
-=======
-
-        for opt, value in self.defaults.items():
-            if isinstance(value, str):
-                self.defaults[opt] = self._interpolate(value)
->>>>>>> e5ffe5a1
 
         for opt, value in self.defaults.items():
             if isinstance(value, str):
